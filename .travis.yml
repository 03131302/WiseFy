language: android
jdk: oraclejdk8

cache:
  directories:
    - $HOME/.gradle/caches/
    - $HOME/.gradle/wrapper/
    - $HOME/.android/build-cache

android:
  components:
    - tools
    - platform-tools
    - tools
    - build-tools-26.0.0
    - android-26
    - extra-android-m2repository
    - extra-android-support
    - extra-google-m2repository
    - sys-img-arm64-v8a-google_apis-24

env:
  matrix:
<<<<<<< HEAD
    - $TARGET=android-24 ABI=google_apis/arm64-v8a
#    - API=android-17 ABI=armeabi-v7a
#    - API=android-18 ABI=armeabi-v7a
#    - API=android-19 ABI=armeabi-v7a
#    - API=android-20 ABI=armeabi-v7a
#    - API=android-21 ABI=armeabi-v7a
#    - API=android-22 ABI=armeabi-v7a
#    - API=android-24 ABI=armeabi-v7a
#    - API=android-25 ABI=armeabi-v7a
#    - API=android-26 ABI=armeabi-v7a

before_script:
  - echo $JAVA_OPTS
  - export JAVA_OPTS=-Xmx2048m
  - echo no | android create avd --force -name test -target $TARGET --abi $ABI
=======
    - $TARGET=android-25 ABI=google_apis/arm64-v8a

before_script:
  - echo no | android create avd --force -n test -t $TARGET --abi $ABI
>>>>>>> f22623bb
  - emulator -avd test -no-skin -no-audio -no-window &
  - android-wait-for-emulator
  - adb shell setprop dalvik.vm.dexopt-flags v=n,o=v
  - adb shell input keyevent 82 &

script:
  - ./gradlew clean assembleDebug assembleDebugAndroidTest
  - travis_wait 60 ./gradlew connectedDebugAndroidTest --stacktrace
  - ./gradlew jacocoDebugReport

after_success:
  - bash <(curl -s https://codecov.io/bash)<|MERGE_RESOLUTION|>--- conflicted
+++ resolved
@@ -1,5 +1,7 @@
 language: android
 jdk: oraclejdk8
+
+sudo: true
 
 cache:
   directories:
@@ -21,28 +23,12 @@
 
 env:
   matrix:
-<<<<<<< HEAD
     - $TARGET=android-24 ABI=google_apis/arm64-v8a
-#    - API=android-17 ABI=armeabi-v7a
-#    - API=android-18 ABI=armeabi-v7a
-#    - API=android-19 ABI=armeabi-v7a
-#    - API=android-20 ABI=armeabi-v7a
-#    - API=android-21 ABI=armeabi-v7a
-#    - API=android-22 ABI=armeabi-v7a
-#    - API=android-24 ABI=armeabi-v7a
-#    - API=android-25 ABI=armeabi-v7a
-#    - API=android-26 ABI=armeabi-v7a
 
 before_script:
   - echo $JAVA_OPTS
   - export JAVA_OPTS=-Xmx2048m
-  - echo no | android create avd --force -name test -target $TARGET --abi $ABI
-=======
-    - $TARGET=android-25 ABI=google_apis/arm64-v8a
-
-before_script:
   - echo no | android create avd --force -n test -t $TARGET --abi $ABI
->>>>>>> f22623bb
   - emulator -avd test -no-skin -no-audio -no-window &
   - android-wait-for-emulator
   - adb shell setprop dalvik.vm.dexopt-flags v=n,o=v
