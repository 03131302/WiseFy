--- conflicted
+++ resolved
@@ -1,20 +1,18 @@
 ## v1.0.10 - 07/04/2017
 
-<<<<<<< HEAD
-=======
 ####  Merge pull request #56 from isuPatches/develop
 commit b6c2e176b1908219ff45432f1279e1ec114d2a06<br/>
 Merge: 35c7170 82ee0c4<br/>
 Author: Patches <isuPatches@yahoo.com><br/>
 Date:   Tue Jul 4 11:34:36 2017 -0500<br/>
-    
+
     v1.0.10
 
 #### More constants, update tests, more safety checks, update javadocs
 commit 82ee0c49fa2a12a71ba5cca8230d43c42d96bce4<br/>
 Author: isuPatches <isuPatches@yahoo.com><br/>
 Date:   Tue Jul 4 09:40:11 2017 -0500<br/>
-    
+
     close #57
 
 ####  Update javadocs for 1.0.10
@@ -26,7 +24,7 @@
 commit 24e7971090f4fe1c23d9ba92c7f35767b3e8f350<br/>
 Author: isuPatches <isuPatches@yahoo.com><br/>
 Date:   Tue Jul 4 09:02:04 2017 -0500
-    
+
     close #55
 
 #### Merge branch 'master' into develop
@@ -49,7 +47,7 @@
 #### Update README.md
 commit 4e9c3798ca4667c348d924179cd5a61cd330e050<br/>
 Author: Patches <isuPatches@yahoo.com><br/>
-Date:   Mon Jul 3 13:09:13 2017 -0500  
+Date:   Mon Jul 3 13:09:13 2017 -0500
 
 #### Merge branch 'master' into develop
 commit 92485511c239eee8e25e2cd9c2fc4ad7ba02bec5<br/>
@@ -66,7 +64,7 @@
 commit f6f1e314d89e9ed195e7f6a0966b2f1a1afd70fb<br/>
 Merge: 1bc3eaa 287bf7f<br/>
 Author: isuPatches <isuPatches@yahoo.com><br/>
-Date:   Mon Jul 3 12:35:46 2017 -0500   
+Date:   Mon Jul 3 12:35:46 2017 -0500
 
 #### Update README.md
 commit 287bf7fd96bba4fe9d10c4f01ad18270bfd8a772<br/>
@@ -78,13 +76,12 @@
 Merge: 6603ea2 2b5233e<br/>
 Author: isuPatches <isuPatches@yahoo.com><br/>
 Date:   Mon Jul 3 12:05:03 2017 -0500
-    
+
 #### Update CHANGE.md
 commit 2b5233ed20f405fbdc634600579d067290ec04a3<br/>
 Author: Patches <isuPatches@yahoo.com><br/>
 Date:   Mon Jul 3 12:03:46 2017 -0500
-    
->>>>>>> 94002a0c
+
 ## v1.0.9 - 07/03/2017
 
 #### Merge pull request #54 from isuPatches/develop
@@ -92,7 +89,7 @@
 Merge: 4e22889 6603ea2<br/>
 Author: Patches <isuPatches@yahoo.com><br/>
 Date:   Mon Jul 3 11:58:32 2017 -0500
-    
+
     v1.0.9
 
 #### Undo bintray props
