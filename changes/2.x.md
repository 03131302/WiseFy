<<<<<<< HEAD
## v2.0.0 - 07/22/2017

#### Last part of 2.0.0 going up
commit 625ee1337c82ad4a6fbdde7e5c9bd375c1ae134d<br/>
Author: isuPatches <isuPatches@yahoo.com><br/>
Date:   Sat Jul 22 22:37:31 2017 -0500

    close #63
    close #73
    close #75

#### Update .gitignore
commit c41d1358feda96db6bb0a7979e61f476c9a63c1f<br/>
Author: Patches <isuPatches@yahoo.com><br/>
Date:   Fri Jul 21 19:46:32 2017 -0500

## v2.0.0-BETA1 - 7/20/2017

#### Merge branch '2.x' into develop
commit c756d917a72d5942960abc7709c4641cd9483ad3<br/>
Merge: 063f988 bf31952<br/>
Author: isuPatches <isuPatches@yahoo.com><br/>
Date:   Thu Jul 20 06:22:36 2017 -0500

#### Updates for BETA1
commit bf3195252594583a28d1a1d6a4f5d0d81e423a4c<br/>
Author: isuPatches <isuPatches@yahoo.com><br/>
Date:   Thu Jul 20 06:12:26 2017 -0500

#### Merge pull request #74 from isuPatches/develop
commit 361907754313448d9f33363ef5fcd56f35b49cf5<br/>
Merge: 0a3cc80 063f988<br/>
Author: Patches <isuPatches@yahoo.com><br/>
Date:   Thu Jul 20 06:02:22 2017 -0500

    2.0.0-BETA1

#### Another tweak
commit 063f988d15d577b7e4935693bb013173275d5918<br/>
Author: isuPatches <isuPatches@yahoo.com><br/>
Date:   Sun Jul 16 22:10:53 2017 -0500

#### More changeling and documentation updates
commit 7d8242181f8853037f6c75dc6aaef795d637bb82<br/>
Author: isuPatches <isuPatches@yahoo.com><br/>
Date:   Sun Jul 16 22:06:49 2017 -0500

#### Even more documentation updates
commit 320a3e945dcc976cf4426ef1746e4e9ecd941b69<br/>
Author: isuPatches <isuPatches@yahoo.com><br/>
Date:   Sun Jul 16 22:02:55 2017 -0500

#### More tests and updated documentation
commit d981721a100eae6ce37da1d0e05884f1157959cc<br/>
Author: isuPatches <isuPatches@yahoo.com><br/>
Date:   Sun Jul 16 20:09:36 2017 -0500

#### WIP
commit 07ccac75a44440424bb2c12b24b00cbbdc1b8b5c<br/>
Author: isuPatches <isuPatches@yahoo.com><br/>
Date:   Sun Jul 16 11:28:58 2017 -0500

    close #68
    close #69
    close #70
    close #71
    close #72

#### test
commit aed5d0dc0053f0e8327b422a9414439dde9286b2<br/>
Author: isuPatches <isuPatches@yahoo.com><br/>
Date:   Sat Jul 15 15:44:56 2017 -0500

#### Update wait in travis.yml
commit 81a4c843195f9f5ece331483527038bf787c9c4b<br/>
Author: isuPatches <isuPatches@yahoo.com><br/>
Date:   Fri Jul 14 20:45:37 2017 -0500

#### Slowly getting there
commit 4afd442f10cff83454d5084d6c326297a2931b6b<br/>
Author: isuPatches <isuPatches@yahoo.com><br/>
Date:   Tue Jul 11 08:23:50 2017 -0500

#### Even more cleanup for 2.x
commit 1d2c32014c748d64322c00651a2aa1d5dca69930<br/>
Author: isuPatches <isuPatches@yahoo.com><br/>
Date:   Mon Jul 10 07:35:10 2017 -0500

#### More cleanup for 2.x
commit 086098cdf80204c38314ac672bd07750665b53fc<br/>
Author: isuPatches <isuPatches@yahoo.com><br/>
Date:   Mon Jul 10 07:30:16 2017 -0500

#### Update travis.yml
commit 1df8e7be3bf747a612699a3b0e1502cb46281ebd<br/>
Author: isuPatches <isuPatches@yahoo.com><br/>
Date:   Sun Jul 9 14:36:51 2017 -0500

#### Merge branch '2.x' into develop
commit 55af07095ee92166261afd27dd856293bb2acbe1<br/>
Merge: 9cb52a6 0a3cc80<br/>
Author: isuPatches <isuPatches@yahoo.com><br/>
Date:   Sun Jul 9 14:23:10 2017 -0500

#### Start of 2.x
commit 0a3cc801f8f030ed30419b698f9d8f96eca9df5b<br/>
Author: isuPatches <isuPatches@yahoo.com><br/>
Date:   Sun Jul 9 14:22:23 2017 -0500

    close #58
    close #59
    close #60
    close #61
    close #62
    close #64

#### Merge branch 'master' into develop
commit 9cb52a65ad54f2c5dd7e8c034588742be72a85c9<br/>
Merge: 82ee0c4 dd48414<br/>
Author: isuPatches <isuPatches@yahoo.com><br/>
Date:   Tue Jul 4 11:38:01 2017 -0500

#### Update README.md
commit dd48414f94e2ae5a7aee9275cdac39c7107930d1<br/>
Author: Patches <isuPatches@yahoo.com><br/>
Date:   Tue Jul 4 11:35:57 2017 -0500
=======
## v2.0.0 07/22/2017

#### Last part of 2.0.0 going up
commit 625ee1337c82ad4a6fbdde7e5c9bd375c1ae134d<br/>
Author: isuPatches <isuPatches@yahoo.com><br/>
Date:   Sat Jul 22 22:37:31 2017 -0500

    close #63
    close #73
    close #75

#### Update .gitignore
commit c41d1358feda96db6bb0a7979e61f476c9a63c1f<br/>
Author: Patches <isuPatches@yahoo.com><br/>
Date:   Fri Jul 21 19:46:32 2017 -0500
    
## v2.0.0-BETA1 07/20/2017

#### Merge branch '2.x' into develop
commit c756d917a72d5942960abc7709c4641cd9483ad3<br/>
Merge: 063f988 bf31952<br/>
Author: isuPatches <isuPatches@yahoo.com><br/>
Date:   Thu Jul 20 06:22:36 2017 -0500

#### Updates for BETA1
commit bf3195252594583a28d1a1d6a4f5d0d81e423a4c<br/>
Author: isuPatches <isuPatches@yahoo.com><br/>
Date:   Thu Jul 20 06:12:26 2017 -0500

#### Merge pull request #74 from isuPatches/develop
commit 361907754313448d9f33363ef5fcd56f35b49cf5<br/>
Merge: 0a3cc80 063f988<br/>
Author: Patches <isuPatches@yahoo.com><br/>
Date:   Thu Jul 20 06:02:22 2017 -0500
    
    2.0.0-BETA1

#### Another tweak
commit 063f988d15d577b7e4935693bb013173275d5918<br/>
Author: isuPatches <isuPatches@yahoo.com><br/>
Date:   Sun Jul 16 22:10:53 2017 -0500

#### More changeling and documentation updates
commit 7d8242181f8853037f6c75dc6aaef795d637bb82<br/>
Author: isuPatches <isuPatches@yahoo.com><br/>
Date:   Sun Jul 16 22:06:49 2017 -0500

#### Even more documentation updates
commit 320a3e945dcc976cf4426ef1746e4e9ecd941b69<br/>
Author: isuPatches <isuPatches@yahoo.com><br/>
Date:   Sun Jul 16 22:02:55 2017 -0500

#### More tests and updated documentation
commit d981721a100eae6ce37da1d0e05884f1157959cc<br/>
Author: isuPatches <isuPatches@yahoo.com><br/>
Date:   Sun Jul 16 20:09:36 2017 -0500

#### WIP
commit 07ccac75a44440424bb2c12b24b00cbbdc1b8b5c<br/>
Author: isuPatches <isuPatches@yahoo.com><br/>
Date:   Sun Jul 16 11:28:58 2017 -0500

    close #68
    close #69
    close #70
    close #71
    close #72

#### test
commit aed5d0dc0053f0e8327b422a9414439dde9286b2<br/>
Author: isuPatches <isuPatches@yahoo.com><br/>
Date:   Sat Jul 15 15:44:56 2017 -0500

#### Update wait in travis.yml
commit 81a4c843195f9f5ece331483527038bf787c9c4b<br/>
Author: isuPatches <isuPatches@yahoo.com><br/>
Date:   Fri Jul 14 20:45:37 2017 -0500

#### Slowly getting there
commit 4afd442f10cff83454d5084d6c326297a2931b6b<br/>
Author: isuPatches <isuPatches@yahoo.com><br/>
Date:   Tue Jul 11 08:23:50 2017 -0500

#### Even more cleanup for 2.x
commit 1d2c32014c748d64322c00651a2aa1d5dca69930<br/>
Author: isuPatches <isuPatches@yahoo.com><br/>
Date:   Mon Jul 10 07:35:10 2017 -0500

#### More cleanup for 2.x
commit 086098cdf80204c38314ac672bd07750665b53fc<br/>
Author: isuPatches <isuPatches@yahoo.com><br/>
Date:   Mon Jul 10 07:30:16 2017 -0500 

#### Update travis.yml
commit 1df8e7be3bf747a612699a3b0e1502cb46281ebd<br/>
Author: isuPatches <isuPatches@yahoo.com><br/>
Date:   Sun Jul 9 14:36:51 2017 -0500

#### Merge branch '2.x' into develop
commit 55af07095ee92166261afd27dd856293bb2acbe1<br/>
Merge: 9cb52a6 0a3cc80<br/>
Author: isuPatches <isuPatches@yahoo.com><br/>
Date:   Sun Jul 9 14:23:10 2017 -0500 

#### Start of 2.x
commit 0a3cc801f8f030ed30419b698f9d8f96eca9df5b<br/>
Author: isuPatches <isuPatches@yahoo.com><br/>
Date:   Sun Jul 9 14:22:23 2017 -0500
    
    close #58
    close #59
    close #60
    close #61
    close #62
    close #64

#### Merge branch 'master' into develop
commit 9cb52a65ad54f2c5dd7e8c034588742be72a85c9<br/>
Merge: 82ee0c4 dd48414<br/>
Author: isuPatches <isuPatches@yahoo.com><br/>
Date:   Tue Jul 4 11:38:01 2017 -0500

#### Update README.md
commit dd48414f94e2ae5a7aee9275cdac39c7107930d1<br/>
Author: Patches <isuPatches@yahoo.com><br/>
Date:   Tue Jul 4 11:35:57 2017 -0500

    
>>>>>>> 87b121f9
<|MERGE_RESOLUTION|>--- conflicted
+++ resolved
@@ -1,131 +1,3 @@
-<<<<<<< HEAD
-## v2.0.0 - 07/22/2017
-
-#### Last part of 2.0.0 going up
-commit 625ee1337c82ad4a6fbdde7e5c9bd375c1ae134d<br/>
-Author: isuPatches <isuPatches@yahoo.com><br/>
-Date:   Sat Jul 22 22:37:31 2017 -0500
-
-    close #63
-    close #73
-    close #75
-
-#### Update .gitignore
-commit c41d1358feda96db6bb0a7979e61f476c9a63c1f<br/>
-Author: Patches <isuPatches@yahoo.com><br/>
-Date:   Fri Jul 21 19:46:32 2017 -0500
-
-## v2.0.0-BETA1 - 7/20/2017
-
-#### Merge branch '2.x' into develop
-commit c756d917a72d5942960abc7709c4641cd9483ad3<br/>
-Merge: 063f988 bf31952<br/>
-Author: isuPatches <isuPatches@yahoo.com><br/>
-Date:   Thu Jul 20 06:22:36 2017 -0500
-
-#### Updates for BETA1
-commit bf3195252594583a28d1a1d6a4f5d0d81e423a4c<br/>
-Author: isuPatches <isuPatches@yahoo.com><br/>
-Date:   Thu Jul 20 06:12:26 2017 -0500
-
-#### Merge pull request #74 from isuPatches/develop
-commit 361907754313448d9f33363ef5fcd56f35b49cf5<br/>
-Merge: 0a3cc80 063f988<br/>
-Author: Patches <isuPatches@yahoo.com><br/>
-Date:   Thu Jul 20 06:02:22 2017 -0500
-
-    2.0.0-BETA1
-
-#### Another tweak
-commit 063f988d15d577b7e4935693bb013173275d5918<br/>
-Author: isuPatches <isuPatches@yahoo.com><br/>
-Date:   Sun Jul 16 22:10:53 2017 -0500
-
-#### More changeling and documentation updates
-commit 7d8242181f8853037f6c75dc6aaef795d637bb82<br/>
-Author: isuPatches <isuPatches@yahoo.com><br/>
-Date:   Sun Jul 16 22:06:49 2017 -0500
-
-#### Even more documentation updates
-commit 320a3e945dcc976cf4426ef1746e4e9ecd941b69<br/>
-Author: isuPatches <isuPatches@yahoo.com><br/>
-Date:   Sun Jul 16 22:02:55 2017 -0500
-
-#### More tests and updated documentation
-commit d981721a100eae6ce37da1d0e05884f1157959cc<br/>
-Author: isuPatches <isuPatches@yahoo.com><br/>
-Date:   Sun Jul 16 20:09:36 2017 -0500
-
-#### WIP
-commit 07ccac75a44440424bb2c12b24b00cbbdc1b8b5c<br/>
-Author: isuPatches <isuPatches@yahoo.com><br/>
-Date:   Sun Jul 16 11:28:58 2017 -0500
-
-    close #68
-    close #69
-    close #70
-    close #71
-    close #72
-
-#### test
-commit aed5d0dc0053f0e8327b422a9414439dde9286b2<br/>
-Author: isuPatches <isuPatches@yahoo.com><br/>
-Date:   Sat Jul 15 15:44:56 2017 -0500
-
-#### Update wait in travis.yml
-commit 81a4c843195f9f5ece331483527038bf787c9c4b<br/>
-Author: isuPatches <isuPatches@yahoo.com><br/>
-Date:   Fri Jul 14 20:45:37 2017 -0500
-
-#### Slowly getting there
-commit 4afd442f10cff83454d5084d6c326297a2931b6b<br/>
-Author: isuPatches <isuPatches@yahoo.com><br/>
-Date:   Tue Jul 11 08:23:50 2017 -0500
-
-#### Even more cleanup for 2.x
-commit 1d2c32014c748d64322c00651a2aa1d5dca69930<br/>
-Author: isuPatches <isuPatches@yahoo.com><br/>
-Date:   Mon Jul 10 07:35:10 2017 -0500
-
-#### More cleanup for 2.x
-commit 086098cdf80204c38314ac672bd07750665b53fc<br/>
-Author: isuPatches <isuPatches@yahoo.com><br/>
-Date:   Mon Jul 10 07:30:16 2017 -0500
-
-#### Update travis.yml
-commit 1df8e7be3bf747a612699a3b0e1502cb46281ebd<br/>
-Author: isuPatches <isuPatches@yahoo.com><br/>
-Date:   Sun Jul 9 14:36:51 2017 -0500
-
-#### Merge branch '2.x' into develop
-commit 55af07095ee92166261afd27dd856293bb2acbe1<br/>
-Merge: 9cb52a6 0a3cc80<br/>
-Author: isuPatches <isuPatches@yahoo.com><br/>
-Date:   Sun Jul 9 14:23:10 2017 -0500
-
-#### Start of 2.x
-commit 0a3cc801f8f030ed30419b698f9d8f96eca9df5b<br/>
-Author: isuPatches <isuPatches@yahoo.com><br/>
-Date:   Sun Jul 9 14:22:23 2017 -0500
-
-    close #58
-    close #59
-    close #60
-    close #61
-    close #62
-    close #64
-
-#### Merge branch 'master' into develop
-commit 9cb52a65ad54f2c5dd7e8c034588742be72a85c9<br/>
-Merge: 82ee0c4 dd48414<br/>
-Author: isuPatches <isuPatches@yahoo.com><br/>
-Date:   Tue Jul 4 11:38:01 2017 -0500
-
-#### Update README.md
-commit dd48414f94e2ae5a7aee9275cdac39c7107930d1<br/>
-Author: Patches <isuPatches@yahoo.com><br/>
-Date:   Tue Jul 4 11:35:57 2017 -0500
-=======
 ## v2.0.0 07/22/2017
 
 #### Last part of 2.0.0 going up
@@ -251,7 +123,4 @@
 #### Update README.md
 commit dd48414f94e2ae5a7aee9275cdac39c7107930d1<br/>
 Author: Patches <isuPatches@yahoo.com><br/>
-Date:   Tue Jul 4 11:35:57 2017 -0500
-
-    
->>>>>>> 87b121f9
+Date:   Tue Jul 4 11:35:57 2017 -0500